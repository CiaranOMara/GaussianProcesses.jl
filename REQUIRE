--- conflicted
+++ resolved
@@ -5,10 +5,4 @@
 ScikitLearnBase 0.0.1
 Compat 0.9.2
 RecipesBase 0.1
-<<<<<<< HEAD
-# FastGaussQuadrature 0.1.0-
-# Klara 0.9.2
-=======
 FastGaussQuadrature 
-
->>>>>>> 266faf06
