--- conflicted
+++ resolved
@@ -1,9 +1,5 @@
 julia 0.5
-<<<<<<< HEAD
-Optim 0.7-
-=======
-Optim 0.7-0.7.5
->>>>>>> 653e8aa3
+Optim 0.7-0.8
 PDMats 0.3-
 Distances 0.2-
 ScikitLearnBase 0.0.1
