<<<<<<< HEAD
julia 0.6
Optim 0.14.1
PDMats 0.8.0
Distributions 0.15.0
Distances 0.6.0
ScikitLearnBase 0.3.0
Compat 0.63.0
RecipesBase 0.2.3
FastGaussQuadrature 0.3.0
StaticArrays 0.6
=======
julia 0.7
Optim 0.16.0
PDMats 0.9.4
Distributions 0.16.2
Distances 0.7.3
ScikitLearnBase 0.4.0
RecipesBase 0.5.0
FastGaussQuadrature 0.3.1
StatsFuns 0.7.0
SpecialFunctions 0.7.0
>>>>>>> 339690ea
<|MERGE_RESOLUTION|>--- conflicted
+++ resolved
@@ -1,15 +1,3 @@
-<<<<<<< HEAD
-julia 0.6
-Optim 0.14.1
-PDMats 0.8.0
-Distributions 0.15.0
-Distances 0.6.0
-ScikitLearnBase 0.3.0
-Compat 0.63.0
-RecipesBase 0.2.3
-FastGaussQuadrature 0.3.0
-StaticArrays 0.6
-=======
 julia 0.7
 Optim 0.16.0
 PDMats 0.9.4
@@ -20,4 +8,4 @@
 FastGaussQuadrature 0.3.1
 StatsFuns 0.7.0
 SpecialFunctions 0.7.0
->>>>>>> 339690ea
+StaticArrays 0.6