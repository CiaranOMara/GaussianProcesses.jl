--- conflicted
+++ resolved
@@ -3,37 +3,24 @@
     A function for optimising the GP hyperparameters based on type II maximum likelihood estimation. This function performs gradient based optimisation using the Optim pacakge to which the user is referred to for further details.
 
     # Arguments:
-    * `gp::GP`: Predefined Gaussian process type
+    * `gp::GPBase`: Predefined Gaussian process type
     * `mean::Bool`: Mean function hyperparameters should be optmized
     * `kern::Bool`: Kernel function hyperparameters should be optmized
     * `kwargs`: Keyword arguments for the optimize function from the Optim package
 
-<<<<<<< HEAD
     # Return:
     * `::Optim.MultivariateOptimizationResults{Float64,1}`: optimization results object
-    """ ->
-function optimize!(gp::GP; method=LBFGS(), kwargs...)
+    """ 
+function optimize!(gp::GPBase; method=LBFGS(), kwargs...)
     func = get_optim_target(gp)
     init = get_params(gp)  # Initial hyperparameter values
     results = optimize(func,init; method=method, kwargs...)      # Run optimizer
     set_params!(gp, Optim.minimizer(results))
     update_target!(gp)
-=======
-# Return:
-* `::Optim.MultivariateOptimizationResults{Float64,1}`: optimization results object
-""" ->
-function optimize!(gp::GP; noise::Bool=true, mean::Bool=true, kern::Bool=true,
-                    method=ConjugateGradient(), kwargs...)
-    func = get_optim_target(gp, noise=noise, mean=mean, kern=kern)
-    init = get_params(gp;  noise=noise, mean=mean, kern=kern)  # Initial hyperparameter values
-    results=optimize(func,init; method=method, kwargs...)                     # Run optimizer
-    set_params!(gp, Optim.minimizer(results), noise=noise,mean=mean,kern=kern)
-    update_mll!(gp)
->>>>>>> 653e8aa3
     return results
 end
 
-function get_optim_target(gp::GP)
+function get_optim_target(gp::GPBase)
     
     function ltarget(hyp::Vector{Float64})
         try
@@ -82,10 +69,6 @@
         ltarget_and_dltarget!(hyp::Vector{Float64}, grad::Vector{Float64})
     end
 
-<<<<<<< HEAD
     func = OnceDifferentiable(ltarget, dltarget!, ltarget_and_dltarget!)
-=======
-    func = OnceDifferentiable(mll, dmll!, mll_and_dmll!)
->>>>>>> 653e8aa3
     return func
 end