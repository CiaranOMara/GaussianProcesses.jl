import Base.show

# Main GaussianProcess type

@doc """
# Description
Fits a Gaussian process to a set of training points. The Gaussian process is defined in terms of its mean and covaiance (kernel) functions, which are user defined. As a default it is assumed that the observations are noise free.

# Arguments:
* `x::Matrix{Float64}`: Training inputs
* `y::Vector{Float64}`: Observations
* `m::Mean`           : Mean function
* `k::kernel`         : Covariance function
* `logNoise::Float64` : Log of the observation noise. The default is -1e8, which is equivalent to assuming no observation noise.

# Returns:
* `gp::GP`            : A Gaussian process fitted to the training data
""" ->
type GP
    x::Matrix{Float64}      # Input observations  - each column is an observation
    y::Vector{Float64}      # Output observations
    dim::Int                # Dimension of inputs
    nobsv::Int              # Number of observations
    logNoise::Float64       # log variance of observation noise
    m:: Mean                # Mean object
    k::Kernel               # Kernel object
    # Auxiliary data
    cK::AbstractPDMat       # (k + obsNoise)
    alpha::Vector{Float64}  # (k + obsNoise)⁻¹y
    beta::Vector{Float64}   # (HK⁻¹Hᵀ)⁻¹HK⁻¹y
    mLL::Float64            # Marginal log-likelihood
    dmLL::Vector{Float64}   # Gradient marginal log-likelihood
    H::Matrix{Float64}      # Matrix to stack mean functions h(x) = (1,x,x²,..)
    A::Matrix{Float64}      
    Ah::Matrix{Float64}     
    
    function GP(x::Matrix{Float64}, y::Vector{Float64}, m::Mean, k::Kernel, logNoise::Float64=-1e8)
        dim, nobsv = size(x)
        length(y) == nobsv || throw(ArgumentError("Input and output observations must have consistent dimensions."))
        gp = new(x, y, dim, nobsv, logNoise, m, k)
        if isa(gp.m,MeanQuad)
            update_mll_prior!(gp)
        else
            update_mll!(gp)
        end            
        return gp
   end
end

# Creates GP object for 1D case
GP(x::Vector{Float64}, y::Vector{Float64}, meanf::Mean, kernel::Kernel, logNoise::Float64=-1e8) = GP(x', y, meanf, kernel, logNoise)

# Update auxiliarly data in GP object after changes have been made
function update_mll!(gp::GP)
    m = meanf(gp.m,gp.x)
    gp.cK = PDMat(crossKern(gp.x,gp.k) + exp(2*gp.logNoise)*eye(gp.nobsv))
    gp.alpha = gp.cK \ (gp.y - m)
    gp.mLL = -dot((gp.y-m),gp.alpha)/2.0 - logdet(gp.cK)/2.0 - gp.nobsv*log(2π)/2.0 #Marginal log-likelihood
end

# Update marginal log-likelihood where we have integrated out the mean function parameters with a non-informative Gaussian prior
function update_mll_prior!(gp::GP)
    gp.H = meanf(gp.m,gp.x)
    gp.cK = PDMat(crossKern(gp.x,gp.k) + exp(2*gp.logNoise)*eye(gp.nobsv) + 1e-8*eye(gp.nobsv))
    gp.alpha = gp.cK \gp.y
    Hck = whiten(gp.cK,gp.H')
    gp.A = Hck'Hck
    gp.Ah = whiten(PDMat(gp.A),gp.H)
    gp.mLL = -dot(gp.y,gp.alpha)/2.0 +dot(vec(gp.alpha'*gp.Ah'gp.Ah),gp.alpha)/2.0 -logdet(gp.cK)/2.0 -logdet(gp.A)/2.0 - (gp.nobsv-rank(gp.H'))*log(2π)/2.0 #Marginal log-likelihood
end

# Update gradient of marginal log likelihood
function update_mll_and_dmll!(gp::GP; noise::Bool=true, mean::Bool=true, kern::Bool=true)
    
    update_mll!(gp::GP)
    
    gp.dmLL = Array(Float64, noise + mean*num_params(gp.m) + kern*num_params(gp.k))

    # Calculate Gradient with respect to hyperparameters

    #Derivative wrt the observation noise
    if noise
        gp.dmLL[1] = exp(2*gp.logNoise)*trace((gp.alpha*gp.alpha' - gp.cK \ eye(gp.nobsv)))
    end

    #Derivative wrt to mean hyperparameters, need to loop over as same with kernel hyperparameters
    if mean
        Mgrads = grad_stack(gp.x, gp.m)
        for i in 1:num_params(gp.m)
            gp.dmLL[i+noise] = -dot(Mgrads[:,i],gp.alpha)
        end
    end

    # Derivative of marginal log-likelihood with respect to kernel hyperparameters
    if kern
        Kgrads = grad_stack(gp.x, gp.k)   # [dK/dθᵢ]
        for i in 1:num_params(gp.k)
            gp.dmLL[i+mean*num_params(gp.m)+noise] = trace((gp.alpha*gp.alpha' - gp.cK \ eye(gp.nobsv))*Kgrads[:,:,i])/2
        end
    end
end

# Update gradient of the marginal log likelihood for the case where we integrate out the mean function parameters
function update_mll_and_dmll_prior!(gp::GP; noise::Bool=true, kern::Bool=true)

    update_mll_prior!(gp::GP)
    khah = gp.cK\gp.Ah'gp.Ah
    
    gp.dmLL = Array(Float64, noise + kern*num_params(gp.k))

    # Calculate Gradient with respect to hyperparameters

    #Derivative wrt the observation noise
    if noise
        gp.dmLL[1] = exp(2*gp.logNoise)*(trace((gp.alpha*gp.alpha'*(eye(gp.nobsv) -2*khah') - gp.cK \ eye(gp.nobsv) + khah*gp.alpha*gp.alpha'*khah'))/2.0 -trace(-gp.A\(gp.cK\gp.H')'*(gp.cK\gp.H'))/2.0)
    end

    # Derivative of marginal log-likelihood with respect to kernel hyperparameters
    if kern
        Kgrads = grad_stack(gp.x, gp.k)   # [dK/dθᵢ]
        for i in 1:num_params(gp.k)
            gp.dmLL[i+noise] = trace((gp.alpha*gp.alpha'*(eye(gp.nobsv) -2*khah') - gp.cK \ eye(gp.nobsv) + khah*gp.alpha*gp.alpha'*khah')*Kgrads[:,:,i])/2.0-trace(-gp.A\(gp.cK\gp.H')'*Kgrads[:,:,i]*(gp.cK\gp.H'))/2.0
        end
    end
end


@doc """
# Description
Calculates the posterior mean and variance of Gaussian Process at specified points

# Arguments:
* `gp::GP`: Gaussian Process object
* `x::Matrix{Float64}`:  matrix of points for which one would would like to predict the value of the process.
                       (each column of the matrix is a point)

# Returns:
* `(mu, Sigma)::(Vector{Float64}, Vector{Float64})`: respectively the posterior mean  and variances of the posterior
                                                    process at the specified points
""" ->
function predict(gp::GP, x::Matrix{Float64}; full_cov::Bool=false)
    size(x,1) == gp.dim || throw(ArgumentError("Gaussian Process object and input observations do not have consistent dimensions"))
    if full_cov
        if isa(gp.m,MeanQuad)
            return _predictPrior(gp, x)
        else
            return _predict(gp, x)
        end
    else
        ## calculate prediction for each point independently
<<<<<<< HEAD
        mu = Array(Float64, size(x,2))
        Sigma = similar(mu)
        if isa(gp.m,MeanQuad)
            for k in 1:size(x,2)
                out = _predictPrior(gp, x[:,k:k])
                mu[k] = out[1][1]
                Sigma[k] = max(out[2][1],0)
            end
        else
            for k in 1:size(x,2)
                out = _predict(gp, x[:,k:k])
                mu[k] = out[1][1]
                Sigma[k] = max(out[2][1],0)
            end
        end            
=======
            mu = Array(Float64, size(x,2))
            Sigma = similar(mu)
        for k in 1:size(x,2)
            out = _predict(gp, x[:,k:k])
            mu[k] = out[1][1]
            Sigma[k] = max(out[2][1],0)
        end
>>>>>>> 5ede3447
        return mu, Sigma
    end
end

# 1D Case for prediction
predict(gp::GP, x::Vector{Float64};full_cov::Bool=false) = predict(gp, x'; full_cov=full_cov)

#gradients wrt x
function predictGrad(gp::GP, x::Matrix{Float64})
    size(x,1) == gp.dim || throw(ArgumentError("Gaussian Process object and input observations do not have consistent dimensions"))
    cK  = crossKern(x,gp.x,gp.k)
    Lck = whiten(gp.cK, cK')
    gradCrossKern = (-(x.-gp.x)./exp(2*get_params(gp.k)[1:(end-1)])).*cK
    grad = gradCrossKern*gp.alpha 
    if isa(gp.m,MeanQuad)
        H   = meanf(gp.m,x)
        Hck = whiten(gp.cK,gp.H')
        A   = PDMat(Hck'Hck)
        gp.beta = A\gp.H*gp.alpha
        grad = grad + ([0.0;1.0;2*sum(x)].-Hck'*gradCrossKern')'*gp.beta
    else
        grad = grad + get_params(gp.m)[1]+2*sum(x)*get_params(gp.m)[2]
    end
    return grad
end

#1D version
predictGrad(gp::GP, x::Vector{Float64}) = predictGrad(gp, x')

#gradients wrt x, where μ + 0.5*σ²
function predictGrad2(gp::GP, x::Matrix{Float64})
    size(x,1) == gp.dim || throw(ArgumentError("Gaussian Process object and input observations do not have consistent dimensions"))
    cK  = crossKern(x,gp.x,gp.k)
    Lck = whiten(gp.cK, cK')
    H   = meanf(gp.m,x)
    Hck = whiten(gp.cK,gp.H')
    A   = PDMat(Hck'Hck)
    R    = H - whiten(gp.cK,gp.H')'Lck
    LaR = whiten(A, R)
    gp.beta = A\gp.H*gp.alpha
    gradCrossKern = (-(x.-gp.x)./exp(2*get_params(gp.k)[1:(end-1)]))
    grad = gradCrossKern*(cK'.*gp.alpha) + ([0.0;1.0;2*sum(x)].-Hck'*(gradCrossKern.*cK)')'*gp.beta +0.5*(-(gradCrossKern.*Lck')*(Lck.*gradCrossKern') + (([0.0;1.0;2*sum(x)].-Hck'*(gradCrossKern.*cK)')'.*LaR')*(LaR.*([0.0;1.0;2*sum(x)].-Hck'*(gradCrossKern.*cK)')))  
    return grad
end

#1D version
predictGrad2(gp::GP, x::Vector{Float64}) = predictGrad2(gp, x')

## compute predictions assuming we integrate out the mean function hyperparameters with a non-informative Gaussian prior
function _predictPrior(gp::GP, x::Array{Float64})
    cK  = crossKern(x,gp.x,gp.k)
    Lck = whiten(gp.cK, cK')
    H   = meanf(gp.m,x)
    Hck = whiten(gp.cK,gp.H')
    A   = PDMat(Hck'Hck)
    gp.beta = A\gp.H*gp.alpha
    R    = H - whiten(gp.cK,gp.H')'Lck
    mu = cK*gp.alpha + R'*gp.beta                          # Predictive mean
    LaR = whiten(A, R)
    Sigma = crossKern(x,gp.k) - Lck'Lck + LaR'LaR  # Predictive covariance
    return (mu, Sigma)
end


## compute predictions
function _predict(gp::GP, x::Array{Float64})
    cK = crossKern(x,gp.x,gp.k)
    Lck = whiten(gp.cK, cK')
    mu = meanf(gp.m,x) + cK*gp.alpha    # Predictive mean
    Sigma = crossKern(x,gp.k) - Lck'Lck # Predictive covariance
    return (mu, Sigma)
end


function get_params(gp::GP; noise::Bool=true, mean::Bool=true, kern::Bool=true)
    params = Float64[]
    if noise; push!(params, gp.logNoise); end
    if mean;  append!(params, get_params(gp.m)); end
    if kern; append!(params, get_params(gp.k)); end
    return params
end

function set_params!(gp::GP, hyp::Vector{Float64}; noise::Bool=true, mean::Bool=true, kern::Bool=true)
    # println("mean=$(mean)")
    if noise; gp.logNoise = hyp[1]; end
    if mean; set_params!(gp.m, hyp[1+noise:noise+num_params(gp.m)]); end
    if kern; set_params!(gp.k, hyp[end-num_params(gp.k)+1:end]); end
end

function show(io::IO, gp::GP)
    println(io, "GP object:")
    println(io, "  Dim = $(gp.dim)")
    println(io, "  Number of observations = $(gp.nobsv)")
    println(io, "  Mean function:")
    show(io, gp.m, 2)
    println(io, "  Kernel:")
    show(io, gp.k, 2)
    println(io, "  Input observations = ")
    show(io, gp.x)
    print(io,"\n  Output observations = ")
    show(io, gp.y)
    print(io,"\n  Variance of observation noise = $(exp(2*gp.logNoise))")
    print(io,"\n  Marginal Log-Likelihood = ")
    show(io, round(gp.mLL,3))
end<|MERGE_RESOLUTION|>--- conflicted
+++ resolved
@@ -15,7 +15,7 @@
 
 # Returns:
 * `gp::GP`            : A Gaussian process fitted to the training data
-""" ->
+""" 
 type GP
     x::Matrix{Float64}      # Input observations  - each column is an observation
     y::Vector{Float64}      # Output observations
@@ -137,7 +137,7 @@
 # Returns:
 * `(mu, Sigma)::(Vector{Float64}, Vector{Float64})`: respectively the posterior mean  and variances of the posterior
                                                     process at the specified points
-""" ->
+""" 
 function predict(gp::GP, x::Matrix{Float64}; full_cov::Bool=false)
     size(x,1) == gp.dim || throw(ArgumentError("Gaussian Process object and input observations do not have consistent dimensions"))
     if full_cov
@@ -148,7 +148,6 @@
         end
     else
         ## calculate prediction for each point independently
-<<<<<<< HEAD
         mu = Array(Float64, size(x,2))
         Sigma = similar(mu)
         if isa(gp.m,MeanQuad)
@@ -164,15 +163,6 @@
                 Sigma[k] = max(out[2][1],0)
             end
         end            
-=======
-            mu = Array(Float64, size(x,2))
-            Sigma = similar(mu)
-        for k in 1:size(x,2)
-            out = _predict(gp, x[:,k:k])
-            mu[k] = out[1][1]
-            Sigma[k] = max(out[2][1],0)
-        end
->>>>>>> 5ede3447
         return mu, Sigma
     end
 end
