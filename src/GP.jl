import Base.show
# Main GaussianProcess type

<<<<<<< HEAD
=======
@doc """
# Description
Fits a Gaussian process to a set of training points. The Gaussian process is defined in terms of its mean and covaiance (kernel) functions, which are user defined. As a default it is assumed that the observations are noise free.

# Constructors:
    GP(X, y, m, k, logNoise)
    GP(; m=MeanZero(), k=SE(0.0, 0.0), logNoise=-5.0) # observation-free constructor

# Arguments:
* `X::Matrix{Float64}`: Input observations
* `y::Vector{Float64}`: Output observations
* `m::Mean`           : Mean function
* `k::kernel`         : Covariance function
* `logNoise::Float64` : Log of the standard deviation for the observation noise. The default is -5.0, which is equivalent to assuming no observation noise.

# Returns:
* `gp::GP`            : Gaussian process object, fitted to the training data if provided
""" ->
type GP
    m:: Mean                # Mean object
    k::Kernel               # Kernel object
    logNoise::Float64       # log standard deviation of observation noise
    
    # Observation data
    nobsv::Int              # Number of observations
    X::Matrix{Float64}      # Input observations
    y::Vector{Float64}      # Output observations
    data::KernelData        # Auxiliary observation data (to speed up calculations)
    dim::Int                # Dimension of inputs
    
    # Auxiliary data
    cK::AbstractPDMat       # (k + exp(2*obsNoise))
    alpha::Vector{Float64}  # (k + exp(2*obsNoise))⁻¹y
    mLL::Float64            # Marginal log-likelihood
    dmLL::Vector{Float64}   # Gradient marginal log-likelihood
    
    function GP(X::Matrix{Float64}, y::Vector{Float64}, m::Mean, k::Kernel, logNoise::Float64=-5.0)
        dim, nobsv = size(X)
        length(y) == nobsv || throw(ArgumentError("Input and output observations must have consistent dimensions."))
        gp = new(m, k, logNoise, nobsv, X, y, KernelData(k, X), dim)
        initialise_mll!(gp)
        return gp
    end
    
    GP(; m=MeanZero(), k=SE(0.0, 0.0), logNoise=-5.0) =  new(m, k, logNoise, 0)
    
end

# Creates GP object for 1D case
GP(x::Vector{Float64}, y::Vector{Float64}, meanf::Mean, kernel::Kernel, logNoise::Float64=-5.0) = GP(x', y, meanf, kernel, logNoise)

@doc """
# Description
Fits an existing Gaussian process to a set of training points.

# Arguments:
* `gp::GP`: Exiting Gaussian process object
* `X::Matrix{Float64}`: Input observations
* `y::Vector{Float64}`: Output observations

# Returns:
* `gp::GP`            : A Gaussian process fitted to the training data
""" ->
function fit!(gp::GP, X::Matrix{Float64}, y::Vector{Float64})
    length(y) == size(X,2) || throw(ArgumentError("Input and output observations must have consistent dimensions."))
    gp.X = X
    gp.y = y
    gp.data = KernelData(gp.k, X)
    gp.dim, gp.nobsv = size(X)
    initialise_mll!(gp)
    return gp
end

fit!(gp::GP, x::Vector{Float64}, y::Vector{Float64}) = fit!(gp, x', y)


# Update auxiliarly data in GP object after changes have been made
function initialise_mll!(gp::GP)
    μ = mean(gp.m,gp.X)
    Σ = cov(gp.k, gp.X, gp.data)
    for i in 1:gp.nobsv
        ## add observation noise
        Σ[i,i] += exp(2*gp.logNoise) + 1e-8
    end
    gp.cK = PDMat(Σ)
    gp.alpha = gp.cK \ (gp.y - μ)
    gp.mLL = -dot((gp.y - μ),gp.alpha)/2.0 - logdet(gp.cK)/2.0 - gp.nobsv*log(2π)/2.0 # Marginal log-likelihood
end

# modification of initialise_mll! that reuses existing matrices to avoid
# unnecessary memory allocations, which speeds things up significantly
function update_mll!(gp::GP)
    Σbuffer = gp.cK.mat
    μ = mean(gp.m,gp.X)
    cov!(Σbuffer, gp.k, gp.X, gp.data)
    for i in 1:gp.nobsv
        Σbuffer[i,i] += exp(2*gp.logNoise) + 1e-8
    end
    chol_buffer = gp.cK.chol.factors
    copy!(chol_buffer, Σbuffer)
    chol = cholfact!(Symmetric(chol_buffer))
    gp.cK = PDMats.PDMat(Σbuffer, chol)
    gp.alpha = gp.cK \ (gp.y - μ)
    gp.mLL = -dot((gp.y - μ),gp.alpha)/2.0 - logdet(gp.cK)/2.0 - gp.nobsv*log(2π)/2.0 # Marginal log-likelihood
end

@doc """
get_ααinvcKI!(ααinvcKI::Matrix, cK::AbstractPDMat, α::Vector)

# Description
Computes α*α'-cK\eye(nobsv) in-place, avoiding any memory allocation

# Arguments:
* `ααinvcKI::Matrix` the matrix to be overwritten
* `cK::AbstractPDMat` the covariance matrix of the GP (supplied by gp.cK)
* `α::Vector` the alpha vector of the GP (defined as cK \ (Y-μ), and supplied by gp.alpha)
* nobsv
"""
function get_ααinvcKI!{M<:MatF64}(ααinvcKI::M, cK::AbstractPDMat, α::Vector)
    nobsv = length(α)
    size(ααinvcKI) == (nobsv, nobsv) || throw(ArgumentError, 
                @sprintf("Buffer for ααinvcKI should be a %dx%d matrix, not %dx%d",
                         nobsv, nobsv,
                         size(ααinvcKI,1), size(ααinvcKI,2)))
    ααinvcKI[:,:] = 0.0
    @inbounds for i in 1:nobsv
        ααinvcKI[i,i] = -1.0
    end
    A_ldiv_B!(cK.chol, ααinvcKI)
    LinAlg.BLAS.ger!(1.0, α, α, ααinvcKI)
end
>>>>>>> d010a3b9

abstract GPBase


@doc """
# Description
Calculates the posterior mean and variance of the Gaussian Process function at specified points

# Arguments:
* `gp::GPE`: Gaussian Process object
* `X::Matrix{Float64}`:  matrix of points for which one would would like to predict the value of the process.
                       (each column of the matrix is a point)

# Keyword Arguments
* `full_cov::Bool`: indicates whether full covariance matrix should be returned instead of only variances (default is false)

# Returns:
* `(μ, σ²)::(Vector{Float64}, Vector{Float64})`: respectively the posterior mean  and variances of the posterior
                                                    process at the specified points
""" ->
function predict_f{M<:MatF64}(gp::GPBase, x::M; full_cov::Bool=false)
    size(x,1) == gp.dim || throw(ArgumentError("Gaussian Process object and input observations do not have consistent dimensions"))
    if full_cov
        return _predict(gp, x)
    else
        ## Calculate prediction for each point independently
            μ = Array(Float64, size(x,2))
            σ2 = similar(μ)
        for k in 1:size(x,2)
            m, sig = _predict(gp, x[:,k:k])
            μ[k] = m[1]
            σ2[k] = max(full(sig)[1,1], 0.0)
        end
        return μ, σ2
    end
end

# 1D Case for prediction
predict_f{V<:VecF64}(gp::GPBase, x::V; full_cov::Bool=false) = predict_f(gp, x'; full_cov=full_cov)<|MERGE_RESOLUTION|>--- conflicted
+++ resolved
@@ -1,143 +1,7 @@
 import Base.show
 # Main GaussianProcess type
 
-<<<<<<< HEAD
-=======
-@doc """
-# Description
-Fits a Gaussian process to a set of training points. The Gaussian process is defined in terms of its mean and covaiance (kernel) functions, which are user defined. As a default it is assumed that the observations are noise free.
-
-# Constructors:
-    GP(X, y, m, k, logNoise)
-    GP(; m=MeanZero(), k=SE(0.0, 0.0), logNoise=-5.0) # observation-free constructor
-
-# Arguments:
-* `X::Matrix{Float64}`: Input observations
-* `y::Vector{Float64}`: Output observations
-* `m::Mean`           : Mean function
-* `k::kernel`         : Covariance function
-* `logNoise::Float64` : Log of the standard deviation for the observation noise. The default is -5.0, which is equivalent to assuming no observation noise.
-
-# Returns:
-* `gp::GP`            : Gaussian process object, fitted to the training data if provided
-""" ->
-type GP
-    m:: Mean                # Mean object
-    k::Kernel               # Kernel object
-    logNoise::Float64       # log standard deviation of observation noise
-    
-    # Observation data
-    nobsv::Int              # Number of observations
-    X::Matrix{Float64}      # Input observations
-    y::Vector{Float64}      # Output observations
-    data::KernelData        # Auxiliary observation data (to speed up calculations)
-    dim::Int                # Dimension of inputs
-    
-    # Auxiliary data
-    cK::AbstractPDMat       # (k + exp(2*obsNoise))
-    alpha::Vector{Float64}  # (k + exp(2*obsNoise))⁻¹y
-    mLL::Float64            # Marginal log-likelihood
-    dmLL::Vector{Float64}   # Gradient marginal log-likelihood
-    
-    function GP(X::Matrix{Float64}, y::Vector{Float64}, m::Mean, k::Kernel, logNoise::Float64=-5.0)
-        dim, nobsv = size(X)
-        length(y) == nobsv || throw(ArgumentError("Input and output observations must have consistent dimensions."))
-        gp = new(m, k, logNoise, nobsv, X, y, KernelData(k, X), dim)
-        initialise_mll!(gp)
-        return gp
-    end
-    
-    GP(; m=MeanZero(), k=SE(0.0, 0.0), logNoise=-5.0) =  new(m, k, logNoise, 0)
-    
-end
-
-# Creates GP object for 1D case
-GP(x::Vector{Float64}, y::Vector{Float64}, meanf::Mean, kernel::Kernel, logNoise::Float64=-5.0) = GP(x', y, meanf, kernel, logNoise)
-
-@doc """
-# Description
-Fits an existing Gaussian process to a set of training points.
-
-# Arguments:
-* `gp::GP`: Exiting Gaussian process object
-* `X::Matrix{Float64}`: Input observations
-* `y::Vector{Float64}`: Output observations
-
-# Returns:
-* `gp::GP`            : A Gaussian process fitted to the training data
-""" ->
-function fit!(gp::GP, X::Matrix{Float64}, y::Vector{Float64})
-    length(y) == size(X,2) || throw(ArgumentError("Input and output observations must have consistent dimensions."))
-    gp.X = X
-    gp.y = y
-    gp.data = KernelData(gp.k, X)
-    gp.dim, gp.nobsv = size(X)
-    initialise_mll!(gp)
-    return gp
-end
-
-fit!(gp::GP, x::Vector{Float64}, y::Vector{Float64}) = fit!(gp, x', y)
-
-
-# Update auxiliarly data in GP object after changes have been made
-function initialise_mll!(gp::GP)
-    μ = mean(gp.m,gp.X)
-    Σ = cov(gp.k, gp.X, gp.data)
-    for i in 1:gp.nobsv
-        ## add observation noise
-        Σ[i,i] += exp(2*gp.logNoise) + 1e-8
-    end
-    gp.cK = PDMat(Σ)
-    gp.alpha = gp.cK \ (gp.y - μ)
-    gp.mLL = -dot((gp.y - μ),gp.alpha)/2.0 - logdet(gp.cK)/2.0 - gp.nobsv*log(2π)/2.0 # Marginal log-likelihood
-end
-
-# modification of initialise_mll! that reuses existing matrices to avoid
-# unnecessary memory allocations, which speeds things up significantly
-function update_mll!(gp::GP)
-    Σbuffer = gp.cK.mat
-    μ = mean(gp.m,gp.X)
-    cov!(Σbuffer, gp.k, gp.X, gp.data)
-    for i in 1:gp.nobsv
-        Σbuffer[i,i] += exp(2*gp.logNoise) + 1e-8
-    end
-    chol_buffer = gp.cK.chol.factors
-    copy!(chol_buffer, Σbuffer)
-    chol = cholfact!(Symmetric(chol_buffer))
-    gp.cK = PDMats.PDMat(Σbuffer, chol)
-    gp.alpha = gp.cK \ (gp.y - μ)
-    gp.mLL = -dot((gp.y - μ),gp.alpha)/2.0 - logdet(gp.cK)/2.0 - gp.nobsv*log(2π)/2.0 # Marginal log-likelihood
-end
-
-@doc """
-get_ααinvcKI!(ααinvcKI::Matrix, cK::AbstractPDMat, α::Vector)
-
-# Description
-Computes α*α'-cK\eye(nobsv) in-place, avoiding any memory allocation
-
-# Arguments:
-* `ααinvcKI::Matrix` the matrix to be overwritten
-* `cK::AbstractPDMat` the covariance matrix of the GP (supplied by gp.cK)
-* `α::Vector` the alpha vector of the GP (defined as cK \ (Y-μ), and supplied by gp.alpha)
-* nobsv
-"""
-function get_ααinvcKI!{M<:MatF64}(ααinvcKI::M, cK::AbstractPDMat, α::Vector)
-    nobsv = length(α)
-    size(ααinvcKI) == (nobsv, nobsv) || throw(ArgumentError, 
-                @sprintf("Buffer for ααinvcKI should be a %dx%d matrix, not %dx%d",
-                         nobsv, nobsv,
-                         size(ααinvcKI,1), size(ααinvcKI,2)))
-    ααinvcKI[:,:] = 0.0
-    @inbounds for i in 1:nobsv
-        ααinvcKI[i,i] = -1.0
-    end
-    A_ldiv_B!(cK.chol, ααinvcKI)
-    LinAlg.BLAS.ger!(1.0, α, α, ααinvcKI)
-end
->>>>>>> d010a3b9
-
 abstract GPBase
-
 
 @doc """
 # Description
