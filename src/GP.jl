import Base.show

# Main GaussianProcess type

@doc """
# Description
Fits a Gaussian process to a set of training points. The Gaussian process is defined in terms of its mean and covaiance (kernel) functions, which are user defined. As a default it is assumed that the observations are noise free.

# Constructors:
    GP(x, y, m, k, logNoise)
    GP(; m=MeanZero(), k=SE(0.0, 0.0), logNoise=-1e8) # observation-free constructor

# Arguments:
* `x::Matrix{Float64}`: Training inputs
* `y::Vector{Float64}`: Observations
* `m::Mean`           : Mean function
* `k::kernel`         : Covariance function
* `logNoise::Float64` : Log of the observation noise. The default is -1e8, which is equivalent to assuming no observation noise.

# Returns:
* `gp::GP`            : A Gaussian process fitted to the training data
""" 
type GP
    x::Matrix{Float64}      # Input observations  - each column is an observation
    y::Vector{Float64}      # Output observations
    dim::Int                # Dimension of inputs
    nobsv::Int              # Number of observations
    logNoise::Float64       # log variance of observation noise
    m:: Mean                # Mean object
    k::Kernel               # Kernel object
    # Auxiliary data
    cK::AbstractPDMat       # (k + obsNoise)
    alpha::Vector{Float64}  # (k + obsNoise)⁻¹y
    beta::Vector{Float64}   # (HK⁻¹Hᵀ)⁻¹HK⁻¹y
    mLL::Float64            # Marginal log-likelihood
    dmLL::Vector{Float64}   # Gradient marginal log-likelihood
    H::Matrix{Float64}      # Matrix to stack mean functions h(x) = (1,x,x²,..)
    A::Matrix{Float64}      
    Ah::Matrix{Float64}     
    
    function GP(x::Matrix{Float64}, y::Vector{Float64}, m::Mean, k::Kernel, logNoise::Float64=-1e8)
        dim, nobsv = size(x)
        length(y) == nobsv || throw(ArgumentError("Input and output observations must have consistent dimensions."))
        gp = new(x, y, dim, nobsv, logNoise, m, k)
        if isa(gp.m,MeanQuad)
            update_mll_prior!(gp)
        else
            update_mll!(gp)
        end            
        return gp
    end
    function GP(; m=MeanZero(), k=SE(0.0, 0.0), logNoise=-1e8)
        # We could leave x/y/dim/nobsv undefined if we reordered the fields
        new(zeros(Float64,0,0), zeros(Float64, 0), 0, 0, logNoise, m, k)
    end
end

# Creates GP object for 1D case
GP(x::Vector{Float64}, y::Vector{Float64}, meanf::Mean, kernel::Kernel, logNoise::Float64=-1e8) = GP(x', y, meanf, kernel, logNoise)

# Update auxiliarly data in GP object after changes have been made
function update_mll!(gp::GP)
    m = meanf(gp.m,gp.x)
<<<<<<< HEAD
    gp.cK = PDMat(crossKern(gp.x,gp.k) + exp(2*gp.logNoise)*eye(gp.nobsv))
=======
    gp.cK = PDMat(crossKern(gp.x,gp.k) + exp(gp.logNoise)*eye(gp.nobsv) + 1e-8*eye(gp.nobsv))
>>>>>>> bc3b0ff3
    gp.alpha = gp.cK \ (gp.y - m)
    gp.mLL = -dot((gp.y-m),gp.alpha)/2.0 - logdet(gp.cK)/2.0 - gp.nobsv*log(2π)/2.0 #Marginal log-likelihood
end

# Update marginal log-likelihood where we have integrated out the mean function parameters with a non-informative Gaussian prior
function update_mll_prior!(gp::GP)
    gp.H = meanf(gp.m,gp.x)
    gp.cK = PDMat(crossKern(gp.x,gp.k) + exp(2*gp.logNoise)*eye(gp.nobsv) + 1e-8*eye(gp.nobsv))
    gp.alpha = gp.cK \gp.y
    Hck = whiten(gp.cK,gp.H')
    gp.A = Hck'Hck
    gp.Ah = whiten(PDMat(gp.A),gp.H)
    gp.mLL = -dot(gp.y,gp.alpha)/2.0 +dot(vec(gp.alpha'*gp.Ah'gp.Ah),gp.alpha)/2.0 -logdet(gp.cK)/2.0 -logdet(gp.A)/2.0 - (gp.nobsv-rank(gp.H'))*log(2π)/2.0 #Marginal log-likelihood
end

# Update gradient of marginal log likelihood
function update_mll_and_dmll!(gp::GP; noise::Bool=true, mean::Bool=true, kern::Bool=true)
    
    update_mll!(gp::GP)
    
    gp.dmLL = Array(Float64, noise + mean*num_params(gp.m) + kern*num_params(gp.k))

    # Calculate Gradient with respect to hyperparameters

    #Derivative wrt the observation noise
    if noise
        gp.dmLL[1] = exp(2*gp.logNoise)*trace((gp.alpha*gp.alpha' - gp.cK \ eye(gp.nobsv)))
    end

    #Derivative wrt to mean hyperparameters, need to loop over as same with kernel hyperparameters
    if mean
        Mgrads = grad_stack(gp.x, gp.m)
        for i in 1:num_params(gp.m)
            gp.dmLL[i+noise] = -dot(Mgrads[:,i],gp.alpha)
        end
    end

    # Derivative of marginal log-likelihood with respect to kernel hyperparameters
    if kern
        Kgrads = grad_stack(gp.x, gp.k)   # [dK/dθᵢ]
        for i in 1:num_params(gp.k)
            gp.dmLL[i+mean*num_params(gp.m)+noise] = trace((gp.alpha*gp.alpha' - gp.cK \ eye(gp.nobsv))*Kgrads[:,:,i])/2
        end
    end
end

# Update gradient of the marginal log likelihood for the case where we integrate out the mean function parameters
function update_mll_and_dmll_prior!(gp::GP; noise::Bool=true, kern::Bool=true)

    update_mll_prior!(gp::GP)
    khah = gp.cK\gp.Ah'gp.Ah
    
    gp.dmLL = Array(Float64, noise + kern*num_params(gp.k))

    # Calculate Gradient with respect to hyperparameters

    #Derivative wrt the observation noise
    if noise
        gp.dmLL[1] = exp(2*gp.logNoise)*(trace((gp.alpha*gp.alpha'*(eye(gp.nobsv) -2*khah') - gp.cK \ eye(gp.nobsv) + khah*gp.alpha*gp.alpha'*khah'))/2.0 -trace(-gp.A\(gp.cK\gp.H')'*(gp.cK\gp.H'))/2.0)
    end

    # Derivative of marginal log-likelihood with respect to kernel hyperparameters
    if kern
        Kgrads = grad_stack(gp.x, gp.k)   # [dK/dθᵢ]
        for i in 1:num_params(gp.k)
            gp.dmLL[i+noise] = trace((gp.alpha*gp.alpha'*(eye(gp.nobsv) -2*khah') - gp.cK \ eye(gp.nobsv) + khah*gp.alpha*gp.alpha'*khah')*Kgrads[:,:,i])/2.0-trace(-gp.A\(gp.cK\gp.H')'*Kgrads[:,:,i]*(gp.cK\gp.H'))/2.0
        end
    end
end


@doc """
# Description
Calculates the posterior mean and variance of Gaussian Process at specified points

# Arguments:
* `gp::GP`: Gaussian Process object
* `x::Matrix{Float64}`:  matrix of points for which one would would like to predict the value of the process.
                       (each column of the matrix is a point)

# Returns:
* `(mu, Sigma)::(Vector{Float64}, Vector{Float64})`: respectively the posterior mean  and variances of the posterior
                                                    process at the specified points
""" 
function predict(gp::GP, x::Matrix{Float64}; full_cov::Bool=false)
    size(x,1) == gp.dim || throw(ArgumentError("Gaussian Process object and input observations do not have consistent dimensions"))
    if full_cov
        if isa(gp.m,MeanQuad)
            return _predictPrior(gp, x)
        else
            return _predict(gp, x)
        end
    else
<<<<<<< HEAD
        ## calculate prediction for each point independently
        mu = Array(Float64, size(x,2))
        Sigma = similar(mu)
        if isa(gp.m,MeanQuad)
            for k in 1:size(x,2)
                out = _predictPrior(gp, x[:,k:k])
                mu[k] = out[1][1]
                Sigma[k] = max(out[2][1],0)
            end
        else
            for k in 1:size(x,2)
                out = _predict(gp, x[:,k:k])
                mu[k] = out[1][1]
                Sigma[k] = max(out[2][1],0)
            end
        end            
        return mu, Sigma
=======
        ## Calculate prediction for each point independently
            μ = Array(Float64, size(x,2))
            σ2 = similar(μ)
        for k in 1:size(x,2)
            m, sig = _predict(gp, x[:,k:k])
            μ[k] = m[1]
            σ2[k] = max(full(sig)[1,1], 0.0)
        end
        return μ, σ2
>>>>>>> bc3b0ff3
    end
end

# 1D Case for prediction
predict(gp::GP, x::Vector{Float64}; full_cov::Bool=false) = predict(gp, x'; full_cov=full_cov)

#gradients wrt x
function predictGrad(gp::GP, x::Matrix{Float64})
    size(x,1) == gp.dim || throw(ArgumentError("Gaussian Process object and input observations do not have consistent dimensions"))
    cK  = crossKern(x,gp.x,gp.k)
    Lck = whiten(gp.cK, cK')
    gradCrossKern = (-(x.-gp.x)./exp(2*get_params(gp.k)[1:(end-1)])).*cK
    grad = gradCrossKern*gp.alpha 
    if isa(gp.m,MeanQuad)
        H   = meanf(gp.m,x)
        Hck = whiten(gp.cK,gp.H')
        A   = PDMat(Hck'Hck)
        gp.beta = A\gp.H*gp.alpha
        grad = grad + ([0.0;1.0;2*sum(x)].-Hck'*gradCrossKern')'*gp.beta
    else
        grad = grad + get_params(gp.m)[1]+2*sum(x)*get_params(gp.m)[2]
    end
    return grad
end

#1D version
predictGrad(gp::GP, x::Vector{Float64}) = predictGrad(gp, x')

#gradients wrt x, where μ + 0.5*σ²
function predictGrad2(gp::GP, x::Matrix{Float64})
    size(x,1) == gp.dim || throw(ArgumentError("Gaussian Process object and input observations do not have consistent dimensions"))
    cK  = crossKern(x,gp.x,gp.k)
    Lck = whiten(gp.cK, cK')
    H   = meanf(gp.m,x)
    Hck = whiten(gp.cK,gp.H')
    A   = PDMat(Hck'Hck)
    R    = H - whiten(gp.cK,gp.H')'Lck
    LaR = whiten(A, R)
    gp.beta = A\gp.H*gp.alpha
    gradCrossKern = (-(x.-gp.x)./exp(2*get_params(gp.k)[1:(end-1)]))
    grad = gradCrossKern*(cK'.*gp.alpha) + ([0.0;1.0;2*sum(x)].-Hck'*(gradCrossKern.*cK)')'*gp.beta +0.5*(-(gradCrossKern.*Lck')*(Lck.*gradCrossKern') + (([0.0;1.0;2*sum(x)].-Hck'*(gradCrossKern.*cK)')'.*LaR')*(LaR.*([0.0;1.0;2*sum(x)].-Hck'*(gradCrossKern.*cK)')))  
    return grad
end

#1D version
predictGrad2(gp::GP, x::Vector{Float64}) = predictGrad2(gp, x')

## compute predictions assuming we integrate out the mean function hyperparameters with a non-informative Gaussian prior
function _predictPrior(gp::GP, x::Array{Float64})
    cK  = crossKern(x,gp.x,gp.k)
    Lck = whiten(gp.cK, cK')
    H   = meanf(gp.m,x)
    Hck = whiten(gp.cK,gp.H')
    A   = PDMat(Hck'Hck)
    gp.beta = A\gp.H*gp.alpha
    R    = H - whiten(gp.cK,gp.H')'Lck
    mu = cK*gp.alpha + R'*gp.beta                          # Predictive mean
    LaR = whiten(A, R)
    Sigma = crossKern(x,gp.k) - Lck'Lck + LaR'LaR  # Predictive covariance
    return (mu, Sigma)
end


## compute predictions
function _predict(gp::GP, x::Array{Float64})
    n = size(x, 2)
    cK = crossKern(x,gp.x,gp.k)
    Lck = whiten(gp.cK, cK')
    mu = meanf(gp.m,x) + cK*gp.alpha        # Predictive mean
    Sigma_raw = crossKern(x,gp.k) - Lck'Lck # Predictive covariance
    # Hack to get stable covariance
    Sigma = try PDMat(Sigma_raw) catch; PDMat(Sigma_raw+1e-8*sum(diag(Sigma_raw))/n*eye(n)) end 
    return (mu, Sigma)
end


# Sample from the GP 
function rand!(gp::GP, x::Matrix{Float64}, A::DenseMatrix)
    nobsv = size(x,2)
    n_sample = size(A,2)

    if gp.nobsv == 0
        # Prior mean and covariance
        μ = meanf(gp.m,x);
        Σraw = crossKern(x,gp.k);
        Σ = try PDMat(Σraw) catch; PDMat(Σraw+1e-8*sum(diag(Σraw))/nobsv*eye(nobsv)) end  
    else
        # Posterior mean and covariance
        μ, Σ = predict(gp, x; full_cov=true)
    end
    
    return broadcast!(+, A, μ, unwhiten!(Σ,randn(nobsv, n_sample)))
end

function rand(gp::GP, x::Matrix{Float64}, n::Int)
    nobsv=size(x,2)
    A = Array(Float64, nobsv, n)
    return rand!(gp, x, A)
end

# Sample from 1D GP
rand(gp::GP, x::Vector{Float64}, n::Int) = rand(gp, x', n)


function get_params(gp::GP; noise::Bool=true, mean::Bool=true, kern::Bool=true)
    params = Float64[]
    if noise; push!(params, gp.logNoise); end
    if mean;  append!(params, get_params(gp.m)); end
    if kern; append!(params, get_params(gp.k)); end
    return params
end

function set_params!(gp::GP, hyp::Vector{Float64}; noise::Bool=true, mean::Bool=true, kern::Bool=true)
    # println("mean=$(mean)")
    if noise; gp.logNoise = hyp[1]; end
    if mean; set_params!(gp.m, hyp[1+noise:noise+num_params(gp.m)]); end
    if kern; set_params!(gp.k, hyp[end-num_params(gp.k)+1:end]); end
end

function show(io::IO, gp::GP)
    println(io, "GP object:")
    println(io, "  Dim = $(gp.dim)")
    println(io, "  Number of observations = $(gp.nobsv)")
    println(io, "  Mean function:")
    show(io, gp.m, 2)
    println(io, "  Kernel:")
    show(io, gp.k, 2)
    println(io, "  Input observations = ")
    show(io, gp.x)
    print(io,"\n  Output observations = ")
    show(io, gp.y)
    print(io,"\n  Variance of observation noise = $(exp(2*gp.logNoise))")
    print(io,"\n  Marginal Log-Likelihood = ")
    show(io, round(gp.mLL,3))
end<|MERGE_RESOLUTION|>--- conflicted
+++ resolved
@@ -61,11 +61,8 @@
 # Update auxiliarly data in GP object after changes have been made
 function update_mll!(gp::GP)
     m = meanf(gp.m,gp.x)
-<<<<<<< HEAD
     gp.cK = PDMat(crossKern(gp.x,gp.k) + exp(2*gp.logNoise)*eye(gp.nobsv))
-=======
-    gp.cK = PDMat(crossKern(gp.x,gp.k) + exp(gp.logNoise)*eye(gp.nobsv) + 1e-8*eye(gp.nobsv))
->>>>>>> bc3b0ff3
+    gp.cK = PDMat(crossKern(gp.x,gp.k) + exp(2*gp.logNoise)*eye(gp.nobsv) + 1e-8*eye(gp.nobsv))
     gp.alpha = gp.cK \ (gp.y - m)
     gp.mLL = -dot((gp.y-m),gp.alpha)/2.0 - logdet(gp.cK)/2.0 - gp.nobsv*log(2π)/2.0 #Marginal log-likelihood
 end
@@ -159,25 +156,6 @@
             return _predict(gp, x)
         end
     else
-<<<<<<< HEAD
-        ## calculate prediction for each point independently
-        mu = Array(Float64, size(x,2))
-        Sigma = similar(mu)
-        if isa(gp.m,MeanQuad)
-            for k in 1:size(x,2)
-                out = _predictPrior(gp, x[:,k:k])
-                mu[k] = out[1][1]
-                Sigma[k] = max(out[2][1],0)
-            end
-        else
-            for k in 1:size(x,2)
-                out = _predict(gp, x[:,k:k])
-                mu[k] = out[1][1]
-                Sigma[k] = max(out[2][1],0)
-            end
-        end            
-        return mu, Sigma
-=======
         ## Calculate prediction for each point independently
             μ = Array(Float64, size(x,2))
             σ2 = similar(μ)
@@ -187,7 +165,6 @@
             σ2[k] = max(full(sig)[1,1], 0.0)
         end
         return μ, σ2
->>>>>>> bc3b0ff3
     end
 end
 
