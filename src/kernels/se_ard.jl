--- conflicted
+++ resolved
@@ -28,32 +28,7 @@
 metric(se::SEArd) = WeightedSqEuclidean(se.iℓ2)
 cov(se::SEArd, r::Float64) = se.σ2*exp(-0.5*r)
 
-<<<<<<< HEAD
-function grad_kern(se::SEArd, x::Vector{Float64}, y::Vector{Float64})
-    r = distance(se, x, y)
-    exp_r = exp(-0.5*r)
-    wdiff = ((x-y).^2)./se.ℓ2
-    
-    g1   = se.σ2.*wdiff*exp_r   #dK_d(log ℓ)
-    g2 = 2.0*se.σ2*exp_r        #dK_d(log σ)
-    
-    return [g1; g2]
-end
 
-
-function grad_stack!(stack::AbstractArray, X::Matrix{Float64}, se::SEArd)
-    d = size(X,1)
-    stack[:,:,d+1] = crossKern(X, se)
-    ck = view(stack, :, :, d+1)
-    for i in 1:d
-        grad_ls = view(stack, :, :, i)
-        pairwise!(grad_ls, WeightedSqEuclidean([1.0/se.ℓ2[i]]), view(X, i, :))
-        map!(*, grad_ls, grad_ls, ck)
-    end
-    stack[:,:, d+1] = 2.0 * ck
-    return stack
-end
-=======
 @inline dk_dll(se::SEArd, r::Float64, wdiffp::Float64) = wdiffp*cov(se,r)
 @inline function dKij_dθp{M<:MatF64}(se::SEArd, X::M, i::Int, j::Int, p::Int, dim::Int)
     if p <= dim
@@ -67,4 +42,3 @@
 @inline function dKij_dθp{M<:MatF64}(se::SEArd, X::M, data::StationaryARDData, i::Int, j::Int, p::Int, dim::Int)
     return dKij_dθp(se,X,i,j,p,dim)
 end
->>>>>>> 6285ec47
