# Matern 1/2 ARD covariance Function

@doc """
# Description
Constructor for the ARD Matern 1/2 kernel (covariance)

k(x,x') = σ²exp(-d/L), where d = |x-x'| and L = diag(ℓ₁,ℓ₂,...)
# Arguments:
* `ll::Vector{Float64}`: Log of the length scale ℓ
* `lσ::Float64`: Log of the signal standard deviation σ
""" ->
type Mat12Ard <: Stationary
    ℓ::Vector{Float64}      # Log of length scale
    σ2::Float64             # Log of signal std
    dim::Int                # Number of hyperparameters
    Mat12Ard(ll::Vector{Float64}, lσ::Float64) = new(exp(ll),exp(2.0*lσ), size(ll,1)+1)
end

function set_params!(mat::Mat12Ard, hyp::Vector{Float64})
    length(hyp) == mat.dim || throw(ArgumentError("Matern 1/2 covariance function only has $(mat.dim) parameters"))
    mat.ℓ  = exp(hyp[1:(mat.dim-1)])
    mat.σ2 = exp(2.0*hyp[mat.dim])
end

get_params(mat::Mat12Ard) = [log(mat.ℓ); log(mat.σ2)/2.0]
get_param_names(mat::Mat12Ard) = [get_param_names(mat.ℓ, :ll); :lσ]
num_params(mat::Mat12Ard) = mat.dim

metric(mat::Mat12Ard) = WeightedEuclidean(1.0./(mat.ℓ))
kern(mat::Mat12Ard, r::Float64) = mat.σ2*exp(-r)

function grad_kern(mat::Mat12Ard, x::Vector{Float64}, y::Vector{Float64})
    r = distance(mat, x, y)
    exp_r = exp(-r)
    wdiff = ((x-y)./mat.ℓ).^2
    
    g1 = (mat.σ2*wdiff*exp_r)/r
    g2 = 2.0*mat.σ2*exp_r
    
    return [g1; g2]
end

<<<<<<< HEAD
# function grad_stack!(stack::AbstractArray, X::Matrix{Float64}, mat::Mat12Ard)
#     d = size(X,1)
#     R = distance(mat,X)
#     stack[:,:,d+1] = crossKern(X, mat)
#     ck = view(stack, :, :, d+1)
#     for i in 1:d
#         dim_dist = view(stack, :, :, i)
#         pairwise!(dim_dist, WeightedEuclidean([1.0/mat.ℓ[i]]), view(X, i, :))
#         map!(*, dim_dist, dim_dist.^2, ck/R)
#     end
#     stack[:,:, d+1] = 2.0 * ck
#     return stack
# end
=======
function grad_stack!(stack::AbstractArray, X::Matrix{Float64}, mat::Mat12Ard)
    d = size(X,1)
    R = distance(mat,X)
    stack[:,:,d+1] = crossKern(X, mat)
    ck = view(stack, :, :, d+1)
    for i in 1:d
        grad_ls = view(stack, :, :, i)
        pairwise!(grad_ls, WeightedSqEuclidean([1.0/mat.ℓ[i]^2]), view(X, i, :))
        map!(*, grad_ls, grad_ls, ck./R)
    end
    stack[:,:, d+1] = 2.0 * ck
    return stack
end
>>>>>>> fda3a230
<|MERGE_RESOLUTION|>--- conflicted
+++ resolved
@@ -40,21 +40,6 @@
     return [g1; g2]
 end
 
-<<<<<<< HEAD
-# function grad_stack!(stack::AbstractArray, X::Matrix{Float64}, mat::Mat12Ard)
-#     d = size(X,1)
-#     R = distance(mat,X)
-#     stack[:,:,d+1] = crossKern(X, mat)
-#     ck = view(stack, :, :, d+1)
-#     for i in 1:d
-#         dim_dist = view(stack, :, :, i)
-#         pairwise!(dim_dist, WeightedEuclidean([1.0/mat.ℓ[i]]), view(X, i, :))
-#         map!(*, dim_dist, dim_dist.^2, ck/R)
-#     end
-#     stack[:,:, d+1] = 2.0 * ck
-#     return stack
-# end
-=======
 function grad_stack!(stack::AbstractArray, X::Matrix{Float64}, mat::Mat12Ard)
     d = size(X,1)
     R = distance(mat,X)
@@ -67,5 +52,4 @@
     end
     stack[:,:, d+1] = 2.0 * ck
     return stack
-end
->>>>>>> fda3a230
+end