# Subtypes of Stationary must define the following functions:
# cov(k::Stationary, r::Float64) = ::Float64
# grad_kern!

abstract type Stationary{D} <: Kernel where D <: Distances.SemiMetric end
abstract type StationaryData <: KernelData end

function metric(kernel::Stationary{D}) where D <: Distances.SemiMetric
    return D()
end
function metric(kernel::Stationary{WeightedSqEuclidean})
    return WeightedSqEuclidean(ard_weights(kernel))
end
function metric(kernel::Stationary{WeightedEuclidean})
    return WeightedEuclidean(ard_weights(kernel))
end
ard_weights(kernel::Stationary{WeightedSqEuclidean}) = kernel.iℓ2
ard_weights(kernel::Stationary{WeightedEuclidean}) = kernel.iℓ2

<<<<<<< HEAD
cov{V1<:VecF64,V2<:VecF64}(k::Stationary, x::V1, y::V2) = cov(k, distance(k, x, y))
@inline function cov_ij(k::K, X::MatF64, i::Int, j::Int, dim::Int) where {K<:Stationary}
    cov(k, distij(metric(k), X, i, j, dim))
end
@inline function cov_ij(k::Stationary, X::MatF64, data::KernelData, i::Int, j::Int, dim::Int)
    cov(k, distij(metric(k), X, i, j, dim))
end
function cov!{M1<:MatF64,M2<:MatF64}(cK::MatF64, k::Stationary, X1::M1, X2::M2)
=======
Statistics.cov(k::Stationary, x::VecF64, y::VecF64) = cov(k, distance(k, x, y))

function cov!(cK::MatF64, k::Stationary, X1::MatF64, X2::MatF64)
    dim1, nobsv1 = size(X1)
    dim2, nobsv2 = size(X2)
    dim1==dim2 || throw(ArgumentError("X1 and X2 must have same dimension"))
    nobsv1==size(cK,1) || throw(ArgumentError("X1 and cK incompatible nobsv"))
    nobsv2==size(cK,2) || throw(ArgumentError("X2 and cK incompatible nobsv"))
    dim = dim1
    met = metric(k)
    for i in 1:nobsv1
        for j in 1:nobsv2
            cK[i,j] = cov(k, distij(met, X1, X2, i, j, dim))
        end
    end
    return cK
end
function addcov!(cK::MatF64, k::Stationary, X1::MatF64, X2::MatF64)
    dim1, nobsv1 = size(X1)
    dim2, nobsv2 = size(X2)
    dim1==dim2 || throw(ArgumentError("X1 and X2 must have same dimension"))
    nobsv1==size(cK,1) || throw(ArgumentError("X1 and cK incompatible nobsv"))
    nobsv2==size(cK,2) || throw(ArgumentError("X2 and cK incompatible nobsv"))
    dim = dim1
    met = metric(k)
    for i in 1:nobsv1
        for j in 1:nobsv2
            cK[i,j] += cov(k, distij(met, X1, X2, i, j, dim))
        end
    end
    return cK
end
function multcov!(cK::MatF64, k::Stationary, X1::MatF64, X2::MatF64)
>>>>>>> 339690ea
    dim1, nobsv1 = size(X1)
    dim2, nobsv2 = size(X2)
    dim1==dim2 || throw(ArgumentError("X1 and X2 must have same dimension"))
    nobsv1==size(cK,1) || throw(ArgumentError("X1 and cK incompatible nobsv"))
    nobsv2==size(cK,2) || throw(ArgumentError("X2 and cK incompatible nobsv"))
    dim = dim1
    met = metric(k)
    for i in 1:nobsv1
        for j in 1:nobsv2
            cK[i,j] = cov(k, distij(met, X1, X2, i, j, dim))
        end
    end
    return cK
end
function Statistics.cov(k::Stationary, X1::MatF64, X2::MatF64)
    nobsv1 = size(X1, 2)
    nobsv2 = size(X2, 2)
    cK = Array{Float64}(undef, nobsv1, nobsv2)
    cov!(cK, k, X1, X2)
    return cK
end

function cov!(cK::MatF64, k::Stationary, X::MatF64)
    dim, nobsv = size(X)
    nobsv==size(cK,1) || throw(ArgumentError("X and cK incompatible nobsv"))
    nobsv==size(cK,2) || throw(ArgumentError("X and cK incompatible nobsv"))
    met = metric(k)
    @inbounds for i in 1:nobsv
        for j in 1:i
            cK[i,j] = cov(k, distij(met, X, i, j, dim))
            cK[j,i] = cK[i,j]
        end
    end
    return cK
end
function cov!(cK::MatF64, k::Stationary, X::MatF64, data::StationaryData)
    cov!(cK, k, X)
end
function Statistics.cov(k::Stationary, X::MatF64, data::StationaryData)
    nobsv = size(X, 2)
    cK = Matrix{Float64}(undef, nobsv, nobsv)
    cov!(cK, k, X, data)
end
<<<<<<< HEAD
function cov(k::Stationary, X::MatF64)
=======
function Statistics.cov(k::Stationary, X::MatF64)
>>>>>>> 339690ea
    nobsv = size(X, 2)
    cK = Matrix{Float64}(undef, nobsv, nobsv)
    cov!(cK, k, X)
end
<<<<<<< HEAD
dk_dlσ(k::Stationary, r::Float64) = 2.0*cov(k,r)
=======
function addcov!(cK::MatF64, k::Stationary, X::MatF64)
    dim, nobsv = size(X)
    nobsv==size(cK,1) || throw(ArgumentError("X and cK incompatible nobsv"))
    nobsv==size(cK,2) || throw(ArgumentError("X and cK incompatible nobsv"))
    met = metric(k)
    @inbounds for i in 1:nobsv
        for j in 1:i
            cK[i,j] += cov(k, distij(met, X, i, j, dim))
            cK[j,i] = cK[i,j]
        end
    end
    return cK
end
function addcov!(cK::MatF64, k::Stationary, X::MatF64, d::StationaryData)
    addcov!(cK, k, X)
end
function multcov!(cK::MatF64, k::Stationary, X::MatF64)
    dim, nobsv = size(X)
    nobsv==size(cK,1) || throw(ArgumentError("X and cK incompatible nobsv"))
    nobsv==size(cK,2) || throw(ArgumentError("X and cK incompatible nobsv"))
    met = metric(k)
    @inbounds for i in 1:nobsv
        for j in 1:i
            cK[i,j] *= cov(k, distij(met, X, i, j, dim))
            cK[j,i] = cK[i,j]
        end
    end
    return cK
end
function multcov!(cK::MatF64, k::Stationary, X::MatF64, data::StationaryData)
    multcov!(cK, k, X)
end
dk_dlσ(k::Stationary, r::Float64) = 2 * cov(k,r)
>>>>>>> 339690ea

# Isotropic Kernels

abstract type Isotropic{D} <: Stationary{D} end

struct IsotropicData <: StationaryData
    R::Matrix{Float64}
end

function KernelData(k::Isotropic, X::MatF64)
     IsotropicData(distance(k, X))
end
function kernel_data_key(k::Isotropic, X::MatF64)
    return @sprintf("%s_%s", "IsotropicData", metric(k))
end

<<<<<<< HEAD
@inline @inbounds function cov_ij(kern::Isotropic, X::MatF64, data::IsotropicData, i::Int, j::Int, dim::Int)
    return cov(kern, data.R[i,j])
end
@inline function dKij_dθp(kern::Isotropic,X::MatF64,i::Int,j::Int,p::Int,dim::Int)
    return dk_dθp(kern, distij(metric(kern),X,i,j,dim), p)
end
@inline @inbounds function dKij_dθp(kern::Isotropic,X::MatF64,data::IsotropicData,i::Int,j::Int,p::Int,dim::Int)
    return dk_dθp(kern, data.R[i,j], p)
end
@inline @inbounds function dKij_dθ!(dK::VecF64, kern::Isotropic, X::MatF64, i::Int, j::Int, dim::Int, npars::Int)
    r = distij(metric(kern),X,i,j,dim)
    for p in 1:npars
        dK[p] = dk_dθp(kern, r, p)
    end
end
@inline @inbounds function dKij_dθ!(dK::VecF64, kern::Isotropic, X::MatF64, data::IsotropicData, 
                                    i::Int, j::Int, dim::Int, npars::Int)
    r = data.R[i,j]
    for iparam in 1:npars
        dK[iparam] = dk_dθp(kern, r, iparam)
    end
=======
function addcov!(cK::MatF64, k::Isotropic, X::MatF64, data::IsotropicData)
    dim, nobsv = size(X)
    met = metric(k)
    for j in 1:nobsv
        @simd for i in 1:j
            @inbounds cK[i,j] += cov(k, distij(met, X, i, j, dim))
            @inbounds cK[j,i] = cK[i,j]
        end
    end
    return cK
end
@inline function dKij_dθp(kern::Isotropic,X::MatF64,i::Int,j::Int,p::Int,dim::Int)
    return dk_dθp(kern, distij(metric(kern),X,i,j,dim),p)
end
@inline function dKij_dθp(kern::Isotropic,X::MatF64,data::IsotropicData,i::Int,j::Int,p::Int,dim::Int)
    return dk_dθp(kern, data.R[i,j],p)
end
function grad_kern(kern::Isotropic, x::VecF64, y::VecF64)
    dist=distance(kern,x,y)
    return [dk_dθp(kern,dist,k) for k in 1:num_params(kern)]
>>>>>>> 339690ea
end

# StationaryARD Kernels

abstract type StationaryARD{D} <: Stationary{D} end

struct StationaryARDData <: StationaryData
    dist_stack::Array{Float64, 3}
end

# May need to customized in subtypes
function KernelData(k::StationaryARD, X::MatF64)
    dim, nobsv = size(X)
    dist_stack = Array{Float64}(undef, nobsv, nobsv, dim)
    for d in 1:dim
        grad_ls = view(dist_stack, :, :, d)
        pairwise!(grad_ls, SqEuclidean(), view(X, d:d,:))
    end
    StationaryARDData(dist_stack)
end
<<<<<<< HEAD
kernel_data_key(k::StationaryARD, X::MatF64) = @sprintf("%s_%s", "StationaryARDData", metric(k))
=======
kernel_data_key(k::StationaryARD, X::MatF64) = @sprintf("%s_%s", "StationaryARDData", metric(k))
>>>>>>> 339690ea
<|MERGE_RESOLUTION|>--- conflicted
+++ resolved
@@ -17,8 +17,7 @@
 ard_weights(kernel::Stationary{WeightedSqEuclidean}) = kernel.iℓ2
 ard_weights(kernel::Stationary{WeightedEuclidean}) = kernel.iℓ2
 
-<<<<<<< HEAD
-cov{V1<:VecF64,V2<:VecF64}(k::Stationary, x::V1, y::V2) = cov(k, distance(k, x, y))
+cov(k::Stationary, x::VecF64, y::VecF64) = cov(k, distance(k, x, y))
 @inline function cov_ij(k::K, X::MatF64, i::Int, j::Int, dim::Int) where {K<:Stationary}
     cov(k, distij(metric(k), X, i, j, dim))
 end
@@ -26,41 +25,6 @@
     cov(k, distij(metric(k), X, i, j, dim))
 end
 function cov!{M1<:MatF64,M2<:MatF64}(cK::MatF64, k::Stationary, X1::M1, X2::M2)
-=======
-Statistics.cov(k::Stationary, x::VecF64, y::VecF64) = cov(k, distance(k, x, y))
-
-function cov!(cK::MatF64, k::Stationary, X1::MatF64, X2::MatF64)
-    dim1, nobsv1 = size(X1)
-    dim2, nobsv2 = size(X2)
-    dim1==dim2 || throw(ArgumentError("X1 and X2 must have same dimension"))
-    nobsv1==size(cK,1) || throw(ArgumentError("X1 and cK incompatible nobsv"))
-    nobsv2==size(cK,2) || throw(ArgumentError("X2 and cK incompatible nobsv"))
-    dim = dim1
-    met = metric(k)
-    for i in 1:nobsv1
-        for j in 1:nobsv2
-            cK[i,j] = cov(k, distij(met, X1, X2, i, j, dim))
-        end
-    end
-    return cK
-end
-function addcov!(cK::MatF64, k::Stationary, X1::MatF64, X2::MatF64)
-    dim1, nobsv1 = size(X1)
-    dim2, nobsv2 = size(X2)
-    dim1==dim2 || throw(ArgumentError("X1 and X2 must have same dimension"))
-    nobsv1==size(cK,1) || throw(ArgumentError("X1 and cK incompatible nobsv"))
-    nobsv2==size(cK,2) || throw(ArgumentError("X2 and cK incompatible nobsv"))
-    dim = dim1
-    met = metric(k)
-    for i in 1:nobsv1
-        for j in 1:nobsv2
-            cK[i,j] += cov(k, distij(met, X1, X2, i, j, dim))
-        end
-    end
-    return cK
-end
-function multcov!(cK::MatF64, k::Stationary, X1::MatF64, X2::MatF64)
->>>>>>> 339690ea
     dim1, nobsv1 = size(X1)
     dim2, nobsv2 = size(X2)
     dim1==dim2 || throw(ArgumentError("X1 and X2 must have same dimension"))
@@ -104,52 +68,12 @@
     cK = Matrix{Float64}(undef, nobsv, nobsv)
     cov!(cK, k, X, data)
 end
-<<<<<<< HEAD
-function cov(k::Stationary, X::MatF64)
-=======
 function Statistics.cov(k::Stationary, X::MatF64)
->>>>>>> 339690ea
     nobsv = size(X, 2)
     cK = Matrix{Float64}(undef, nobsv, nobsv)
     cov!(cK, k, X)
 end
-<<<<<<< HEAD
-dk_dlσ(k::Stationary, r::Float64) = 2.0*cov(k,r)
-=======
-function addcov!(cK::MatF64, k::Stationary, X::MatF64)
-    dim, nobsv = size(X)
-    nobsv==size(cK,1) || throw(ArgumentError("X and cK incompatible nobsv"))
-    nobsv==size(cK,2) || throw(ArgumentError("X and cK incompatible nobsv"))
-    met = metric(k)
-    @inbounds for i in 1:nobsv
-        for j in 1:i
-            cK[i,j] += cov(k, distij(met, X, i, j, dim))
-            cK[j,i] = cK[i,j]
-        end
-    end
-    return cK
-end
-function addcov!(cK::MatF64, k::Stationary, X::MatF64, d::StationaryData)
-    addcov!(cK, k, X)
-end
-function multcov!(cK::MatF64, k::Stationary, X::MatF64)
-    dim, nobsv = size(X)
-    nobsv==size(cK,1) || throw(ArgumentError("X and cK incompatible nobsv"))
-    nobsv==size(cK,2) || throw(ArgumentError("X and cK incompatible nobsv"))
-    met = metric(k)
-    @inbounds for i in 1:nobsv
-        for j in 1:i
-            cK[i,j] *= cov(k, distij(met, X, i, j, dim))
-            cK[j,i] = cK[i,j]
-        end
-    end
-    return cK
-end
-function multcov!(cK::MatF64, k::Stationary, X::MatF64, data::StationaryData)
-    multcov!(cK, k, X)
-end
 dk_dlσ(k::Stationary, r::Float64) = 2 * cov(k,r)
->>>>>>> 339690ea
 
 # Isotropic Kernels
 
@@ -166,7 +90,6 @@
     return @sprintf("%s_%s", "IsotropicData", metric(k))
 end
 
-<<<<<<< HEAD
 @inline @inbounds function cov_ij(kern::Isotropic, X::MatF64, data::IsotropicData, i::Int, j::Int, dim::Int)
     return cov(kern, data.R[i,j])
 end
@@ -188,28 +111,6 @@
     for iparam in 1:npars
         dK[iparam] = dk_dθp(kern, r, iparam)
     end
-=======
-function addcov!(cK::MatF64, k::Isotropic, X::MatF64, data::IsotropicData)
-    dim, nobsv = size(X)
-    met = metric(k)
-    for j in 1:nobsv
-        @simd for i in 1:j
-            @inbounds cK[i,j] += cov(k, distij(met, X, i, j, dim))
-            @inbounds cK[j,i] = cK[i,j]
-        end
-    end
-    return cK
-end
-@inline function dKij_dθp(kern::Isotropic,X::MatF64,i::Int,j::Int,p::Int,dim::Int)
-    return dk_dθp(kern, distij(metric(kern),X,i,j,dim),p)
-end
-@inline function dKij_dθp(kern::Isotropic,X::MatF64,data::IsotropicData,i::Int,j::Int,p::Int,dim::Int)
-    return dk_dθp(kern, data.R[i,j],p)
-end
-function grad_kern(kern::Isotropic, x::VecF64, y::VecF64)
-    dist=distance(kern,x,y)
-    return [dk_dθp(kern,dist,k) for k in 1:num_params(kern)]
->>>>>>> 339690ea
 end
 
 # StationaryARD Kernels
@@ -230,8 +131,4 @@
     end
     StationaryARDData(dist_stack)
 end
-<<<<<<< HEAD
-kernel_data_key(k::StationaryARD, X::MatF64) = @sprintf("%s_%s", "StationaryARDData", metric(k))
-=======
-kernel_data_key(k::StationaryARD, X::MatF64) = @sprintf("%s_%s", "StationaryARDData", metric(k))
->>>>>>> 339690ea
+kernel_data_key(k::StationaryARD, X::MatF64) = @sprintf("%s_%s", "StationaryARDData", metric(k))